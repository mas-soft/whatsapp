--- conflicted
+++ resolved
@@ -3,11 +3,7 @@
 
 message HydratedQuickReplyButton {
     optional string displayText = 1;
-<<<<<<< HEAD
     optional string id = 2;
-=======
-    optional string buttonId = 2;
->>>>>>> fc3f792c
 }
 
 message HydratedURLButton {
@@ -21,10 +17,7 @@
 }
 
 message HydratedTemplateButton {
-<<<<<<< HEAD
     optional uint32 index = 4;
-=======
->>>>>>> fc3f792c
     oneof hydratedButton {
         HydratedQuickReplyButton quickReplyButton = 1;
         HydratedURLButton urlButton = 2;
@@ -34,11 +27,7 @@
 
 message QuickReplyButton {
     optional HighlyStructuredMessage displayText = 1;
-<<<<<<< HEAD
     optional string id = 2;
-=======
-    optional string buttonId = 2;
->>>>>>> fc3f792c
 }
 
 message URLButton {
@@ -52,10 +41,7 @@
 }
 
 message TemplateButton {
-<<<<<<< HEAD
     optional uint32 index = 4;
-=======
->>>>>>> fc3f792c
     oneof button {
         QuickReplyButton quickReplyButton = 1;
         URLButton urlButton = 2;
@@ -105,11 +91,8 @@
     optional uint32 forwardingScore = 21;
     optional bool isForwarded = 22;
     optional AdReplyInfo quotedAd = 23;
-<<<<<<< HEAD
     optional MessageKey placeholderKey = 24;
     optional uint32 expiration = 25;
-=======
->>>>>>> fc3f792c
 }
 
 message SenderKeyDistributionMessage {
@@ -135,11 +118,8 @@
     optional bytes firstScanSidecar = 18;
     optional uint32 firstScanLength = 19;
     optional uint32 experimentGroupId = 20;
-<<<<<<< HEAD
     optional bytes scansSidecar = 21;
     repeated uint32 scanLengths = 22;
-=======
->>>>>>> fc3f792c
 }
 
 message ContactMessage {
@@ -182,6 +162,7 @@
     optional EXTENDED_TEXT_MESSAGE_PREVIEWTYPE previewType = 10;
     optional bytes jpegThumbnail = 16;
     optional ContextInfo contextInfo = 17;
+    optional bool doNotPlayInline = 18;
 }
 
 message DocumentMessage {
@@ -257,10 +238,7 @@
         EPHEMERAL_SETTING = 3;
     }
     optional PROTOCOL_MESSAGE_TYPE type = 2;
-<<<<<<< HEAD
     optional uint32 ephemeralExpiration = 4;
-=======
->>>>>>> fc3f792c
 }
 
 message ContactsArrayMessage {
@@ -325,6 +303,7 @@
     repeated HSMLocalizableParameter localizableParams = 6;
     optional string deterministicLg = 7;
     optional string deterministicLc = 8;
+    optional TemplateMessage hydratedHsm = 9;
 }
 
 message SendPaymentMessage {
@@ -392,11 +371,8 @@
 message HydratedFourRowTemplate {
     optional string hydratedContentText = 6;
     optional string hydratedFooterText = 7;
-<<<<<<< HEAD
     repeated HydratedTemplateButton hydratedButtons = 8;
-=======
-    repeated HydratedTemplateButton hydratedButtons = 9;
->>>>>>> fc3f792c
+    optional string templateId = 9;
     oneof title {
         DocumentMessage documentMessage = 1;
         string hydratedTitleText = 2;
@@ -407,10 +383,8 @@
 }
 
 message TemplateMessage {
-<<<<<<< HEAD
     optional ContextInfo contextInfo = 3;
-=======
->>>>>>> fc3f792c
+    optional HydratedFourRowTemplate hydratedTemplate = 4;
     oneof format {
         FourRowTemplate fourRowTemplate = 1;
         HydratedFourRowTemplate hydratedFourRowTemplate = 2;
@@ -418,14 +392,10 @@
 }
 
 message TemplateButtonReplyMessage {
-<<<<<<< HEAD
     optional string selectedId = 1;
     optional string selectedDisplayText = 2;
-=======
-    optional string selectedButtonId = 1;
-    repeated string selectedButtonDisplayText = 2;
->>>>>>> fc3f792c
     optional ContextInfo contextInfo = 3;
+    optional uint32 selectedIndex = 4;
 }
 
 message ProductSnapshot {
@@ -438,10 +408,7 @@
     optional string retailerId = 7;
     optional string url = 8;
     optional uint32 productImageCount = 9;
-<<<<<<< HEAD
     optional string firstImageId = 11;
-=======
->>>>>>> fc3f792c
 }
 
 message ProductMessage {
@@ -457,7 +424,6 @@
     optional string groupName = 4;
     optional bytes jpegThumbnail = 5;
     optional string caption = 6;
-<<<<<<< HEAD
     optional ContextInfo contextInfo = 7;
 }
 
@@ -468,8 +434,6 @@
 
 message DeviceSyncMessage {
     optional bytes serializedXmlBytes = 1;
-=======
->>>>>>> fc3f792c
 }
 
 message Message {
@@ -495,16 +459,11 @@
     optional CancelPaymentRequestMessage cancelPaymentRequestMessage = 24;
     optional TemplateMessage templateMessage = 25;
     optional StickerMessage stickerMessage = 26;
-<<<<<<< HEAD
     optional GroupInviteMessage groupInviteMessage = 28;
     optional TemplateButtonReplyMessage templateButtonReplyMessage = 29;
     optional ProductMessage productMessage = 30;
     optional DeviceSentMessage deviceSentMessage = 31;
     optional DeviceSyncMessage deviceSyncMessage = 32;
-=======
-    optional ProductMessage productMessage = 27;
-    optional GroupInviteMessage groupInviteMessage = 28;
->>>>>>> fc3f792c
 }
 
 message MessageKey {
@@ -516,16 +475,10 @@
 
 message WebFeatures {
     enum WEB_FEATURES_FLAG {
-<<<<<<< HEAD
         NOT_STARTED = 0;
         FORCE_UPGRADE = 1;
         DEVELOPMENT = 2;
         PRODUCTION = 3;
-=======
-        NOT_IMPLEMENTED = 0;
-        IMPLEMENTED = 1;
-        OPTIONAL = 2;
->>>>>>> fc3f792c
     }
     optional WEB_FEATURES_FLAG labelsDisplay = 1;
     optional WEB_FEATURES_FLAG voipIndividualOutgoing = 2;
@@ -549,14 +502,11 @@
     optional WEB_FEATURES_FLAG voipIndividualVideo = 22;
     optional WEB_FEATURES_FLAG thirdPartyStickers = 23;
     optional WEB_FEATURES_FLAG frequentlyForwardedSetting = 24;
-<<<<<<< HEAD
     optional WEB_FEATURES_FLAG groupsV4JoinPermission = 25;
     optional WEB_FEATURES_FLAG recentStickers = 26;
     optional WEB_FEATURES_FLAG catalog = 27;
     optional WEB_FEATURES_FLAG starredStickers = 28;
     optional WEB_FEATURES_FLAG voipGroupCall = 29;
-=======
->>>>>>> fc3f792c
 }
 
 message TabletNotificationsInfo {
@@ -698,11 +648,8 @@
         BIZ_TWO_TIER_MIGRATION_BOTTOM = 67;
         OVERSIZED = 68;
         GROUP_CHANGE_NO_FREQUENTLY_FORWARDED = 69;
-<<<<<<< HEAD
         GROUP_V4_ADD_INVITE_SENT = 70;
         GROUP_PARTICIPANT_ADD_REQUEST_JOIN = 71;
-=======
->>>>>>> fc3f792c
     }
     optional WEB_MESSAGE_INFO_STUBTYPE messageStubType = 24;
     optional bool clearMedia = 25;
@@ -712,8 +659,4 @@
     optional PaymentInfo paymentInfo = 29;
     optional LiveLocationMessage finalLiveLocation = 30;
     optional PaymentInfo quotedPaymentInfo = 31;
-<<<<<<< HEAD
-}
-=======
-}
->>>>>>> fc3f792c
+}
